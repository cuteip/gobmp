--- conflicted
+++ resolved
@@ -30,15 +30,9 @@
 	github.com/stretchr/testify v1.8.4 // indirect
 	golang.org/x/crypto v0.21.0 // indirect
 	golang.org/x/exp v0.0.0-20230713183714-613f0c0eb8a1 // indirect
-<<<<<<< HEAD
-	golang.org/x/net v0.17.0 // indirect
-	golang.org/x/sys v0.13.0 // indirect
-	google.golang.org/protobuf v1.33.0 // indirect
-=======
 	golang.org/x/net v0.23.0 // indirect
 	golang.org/x/sys v0.18.0 // indirect
 	google.golang.org/protobuf v1.30.0 // indirect
->>>>>>> 0290c930
 	gopkg.in/jcmturner/aescts.v1 v1.0.1 // indirect
 	gopkg.in/jcmturner/dnsutils.v1 v1.0.1 // indirect
 	gopkg.in/jcmturner/gokrb5.v7 v7.5.0 // indirect
